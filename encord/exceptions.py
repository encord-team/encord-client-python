#
# Copyright (c) 2020 Cord Technologies Limited
#
# Licensed under the Apache License, Version 2.0 (the "License"); you may
# not use this file except in compliance with the License. You may obtain
# a copy of the License at
#
#     http://www.apache.org/licenses/LICENSE-2.0
#
# Unless required by applicable law or agreed to in writing, software
# distributed under the License is distributed on an "AS IS" BASIS, WITHOUT
# WARRANTIES OR CONDITIONS OF ANY KIND, either express or implied. See the
# License for the specific language governing permissions and limitations
# under the License.


class EncordException(Exception):
    """Base class for all exceptions."""

    def __init__(self, message):
        super().__init__(message)
        self.message = message

    def __str__(self):
        return self.message


CordException = EncordException


class InitialisationError(EncordException):
    """Exception thrown when API key fails to initialise."""

    pass


class AuthenticationError(EncordException):
    """Exception thrown when API key fails authentication."""

    pass


class AuthorisationError(EncordException):
    """
    Exception thrown when access is unauthorised.
    (E.g. access to a data asset or method).
    """

    pass


class ResourceNotFoundError(EncordException):
    """
    Exception thrown when a requested resource is not found.
    (E.g. label, data asset).
    """

    pass


class TimeOutError(EncordException):
    """Exception thrown when a request times out."""

    pass


class RequestException(EncordException):
    """Ambiguous exception while handling request."""

    pass


class UnknownException(EncordException):
    """Unknown error."""

    pass


class InvalidDateFormatError(EncordException):
    """Invalid date format error"""

    pass


class MethodNotAllowedError(EncordException):
    """Exception thrown when HTTP method is not allowed."""

    pass


class OperationNotAllowed(EncordException):
    """
    Exception thrown when a read/write operation is not allowed.
    The API key blocks the operation.
    """

    pass


class AnswerDictionaryError(EncordException):
    """
    Exception thrown when answer dictionaries are incomplete.
    Occurs when an object or classification is missing.
    """

    pass


class CorruptedLabelError(EncordException):
    """
    Exception thrown when a label is corrupted.
    (E.g. the frame labels have more frames than the video).
    """

    pass


class FileTypeNotSupportedError(EncordException):
    """
    Exception thrown when a file type is not supported.
    Supported file types are: image/jpeg, image/png, video/webm, video/mp4.
    """

    pass


class FileSizeNotSupportedError(EncordException):
    """
    Exception thrown when the combined size of the input files is larger than the supported limit.
    """

    pass


class FeatureDoesNotExistError(EncordException):
    """
    If a feature uid does not exist in a given project ontology.
    """

    pass


class ModelWeightsInconsistentError(EncordException):
    """
    Exception thrown when an attempted model training iteration has a different
    type of weights than what is recorded (i.e. if type of model_hash (uid) is faster_rcnn,
    but is attempted trained with yolov5 weights).
    """

    pass


class ModelFeaturesInconsistentError(EncordException):
    """
    If a feature type is different than what is supported by the model (e.g. if
    creating a classification model using a bounding box).
    """

    pass


class UploadOperationNotSupportedError(EncordException):
    """Exception thrown when trying to upload a video/image group to non-Encord storage dataset"""

    pass


class DetectionRangeInvalidError(EncordException):
    """
    Exception thrown when a detection range is invalid.
    (E.g. negative or higher than num frames in video).
    """

    pass


class InvalidAlgorithmError(EncordException):
    """Exception thrown when invalid labeling algorithm name is sent."""

    pass


class ResourceExistsError(EncordException):
    """
    Exception thrown when trying to re-create a resource.
    Avoids overriding existing work.
    """

    pass


<<<<<<< HEAD
class GenericServerError(EncordException):
    """
    The server has reported an error which is not recognised by this SDK version. Try upgrading the SDK version to
    see the precise error that is reported.
    """

    pass
=======
class DuplicateSshKeyError(EncordException):
    """
    Exception thrown when using an SSH key that was added twice to the platform.
    """

    pass


class SshKeyNotFound(EncordException):
    """
    Exception thrown when using an SSH key that was not added to the platform.
    """
>>>>>>> abd49b02
<|MERGE_RESOLUTION|>--- conflicted
+++ resolved
@@ -189,25 +189,24 @@
     pass
 
 
-<<<<<<< HEAD
+class DuplicateSshKeyError(EncordException):
+    """
+    Exception thrown when using an SSH key that was added twice to the platform.
+    """
+
+    pass
+
+
+class SshKeyNotFound(EncordException):
+    """
+    Exception thrown when using an SSH key that was not added to the platform.
+    """
+
+
 class GenericServerError(EncordException):
     """
     The server has reported an error which is not recognised by this SDK version. Try upgrading the SDK version to
     see the precise error that is reported.
     """
 
-    pass
-=======
-class DuplicateSshKeyError(EncordException):
-    """
-    Exception thrown when using an SSH key that was added twice to the platform.
-    """
-
-    pass
-
-
-class SshKeyNotFound(EncordException):
-    """
-    Exception thrown when using an SSH key that was not added to the platform.
-    """
->>>>>>> abd49b02
+    pass