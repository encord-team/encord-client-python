--- conflicted
+++ resolved
@@ -9,14 +9,6 @@
 
 from dateutil import parser as datetime_parser
 
-# add this for backward compatible class comparisons
-<<<<<<< HEAD
-=======
-# pylint: disable-next=import-error
-from cord.utilities.client_utilities import (
-    LocalImport as CordLocalImport,  # type: ignore
-)
->>>>>>> 6efb3267
 from encord.client import EncordClient, EncordClientDataset, EncordClientProject
 from encord.configs import SshConfig, UserConfig, get_env_ssh_key
 from encord.constants.string_constants import TYPE_DATASET, TYPE_ONTOLOGY, TYPE_PROJECT
@@ -411,11 +403,7 @@
             ValueError:
                 If the CVAT directory has an invalid format.
         """
-<<<<<<< HEAD
-        if not (type(import_method) == LocalImport):
-=======
-        if not isinstance(import_method, (LocalImport, CordLocalImport)):
->>>>>>> 6efb3267
+        if not isinstance(import_method, LocalImport):
             raise ValueError("Only local imports are currently supported ")
 
         cvat_directory_path = import_method.file_path
