--- conflicted
+++ resolved
@@ -1759,11 +1759,12 @@
         frame_to_image_hash = {item.frame_number: item.image_hash for item in frame_level_data.values()}
         data_type = DataType(label_row_dict["data_type"])
 
-<<<<<<< HEAD
-        if data_type == DataType.VIDEO or data_type == DataType.IMAGE or data_type == DataType.PDF:
-=======
-        if data_type == DataType.VIDEO or data_type == DataType.IMAGE or data_type == DataType.AUDIO:
->>>>>>> 01ee354a
+        if (
+            data_type == DataType.VIDEO
+            or data_type == DataType.IMAGE
+            or data_type == DataType.PDF
+            or data_type == DataType.AUDIO
+        ):
             data_dict = list(label_row_dict["data_units"].values())[0]
             data_link = data_dict["data_link"]
             # Dimensions should be always there (except for Audio which should be 0)
