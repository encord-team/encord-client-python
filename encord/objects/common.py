from __future__ import annotations

import re
from abc import ABC, abstractmethod
from dataclasses import dataclass, field
from enum import Enum
from typing import (
    Any,
    Dict,
    Iterable,
    List,
    Optional,
    Sequence,
    Tuple,
    Type,
    TypeVar,
    Union,
)

from encord.exceptions import OntologyError
from encord.objects.utils import (
    _decode_nested_uid,
    check_type,
    filter_by_type,
    short_uuid_str,
)
from encord.orm.project import StringEnum

NestedID = List[int]


class Shape(StringEnum):
    BOUNDING_BOX = "bounding_box"
    POLYGON = "polygon"
    POINT = "point"
    SKELETON = "skeleton"
    POLYLINE = "polyline"
    ROTATABLE_BOUNDING_BOX = "rotatable_bounding_box"


class Attribute(ABC):
    """
    Base class for shared Attribute fields
    """

    uid: NestedID
    feature_node_hash: str
    name: str
    required: bool
    dynamic: bool
    """
    The `dynamic` member is part of every attribute. However it can only be true for top level (not nested) attributes
    that are part of an :class:`encord.objects.ontology_object.Object`.
    """

    def __init__(self, uid: NestedID, feature_node_hash: str, name: str, required: bool, dynamic: bool):
        self.uid = uid
        self.feature_node_hash = feature_node_hash
        self.name = name
        self.required = required
        self.dynamic = dynamic

    @property
    def options(self) -> Sequence[Option]:
        return []

    @staticmethod
    @abstractmethod
    def _get_property_type_name() -> str:
        pass

    @abstractmethod
    def _encode_options(self) -> Optional[List[dict]]:
        pass

    @abstractmethod
    def get_child_by_hash(
        self,
        feature_node_hash: str,
        type_: Optional[OntologyElementType] = None,
    ) -> OntologyElement:
        """
        Returns the first child node of this ontology tree node with the matching feature node hash. If there is
        more than one child with the same feature node hash in the ontology tree node, then the ontology would be in
        an invalid state. Throws if nothing is found or if the type is not matched.

        Args:
            feature_node_hash: the feature_node_hash of the child node to search for in the ontology.
            type_: The expected type of the item. If the found child does not match the type, an error will be thrown.
        """
        raise NotImplementedError("This method is not implemented for this class")

    def get_child_by_title(
        self,
        title: str,
        type_: Optional[OntologyElementType] = None,
    ) -> OntologyElement:
        """
        Returns a child node of this ontology tree node with the matching title and matching type if specified. If more
        than one child in this Object have the same title, then an error will be thrown. If no item is found, an error
        will be thrown as well.

        Args:
            title: The exact title of the child node to search for in the ontology.
            type_: The expected type of the child node. Only a node that matches this type will be returned.
        """
        found_items = self.get_children_by_title(title, type_)
        _handle_wrong_number_of_found_items(found_items, title, type_)
        return found_items[0]

    def to_dict(self) -> Dict[str, Any]:
        ret = self._encode_base()

        options = self._encode_options()
        if options is not None:
            ret["options"] = options

        return ret

    @abstractmethod
    def get_children_by_title(
        self,
        title: str,
        type_: Optional[OntologyElementType] = None,
    ) -> List[OntologyElement]:
        """
        Returns all the child nodes of this ontology tree node with the matching title and matching type if specified.
        Title in ontologies do not need to be unique, however, we recommend unique titles when creating ontologies.

        Args:
            title: The exact title of the child node to search for in the ontology.
            type_: The expected type of the item. Only nodes that match this type will be returned.
        """
        raise NotImplementedError("This method is not implemented for this class")

    @classmethod
    def from_dict(cls, d: Dict[str, Any]) -> Attribute:
        property_type = d["type"]
        common_attribute_fields = cls._decode_common_attribute_fields(d)

        if property_type == RadioAttribute._get_property_type_name():
            return RadioAttribute(
                **common_attribute_fields,
                options=[NestableOption.from_dict(x) for x in d.get("options", [])],
            )

        elif property_type == ChecklistAttribute._get_property_type_name():
            return ChecklistAttribute(
                **common_attribute_fields,
                options=[FlatOption.from_dict(x) for x in d.get("options", [])],
            )

        elif property_type == TextAttribute._get_property_type_name():
            return TextAttribute(
                **common_attribute_fields,
            )

        raise TypeError(
            f"Attribute is ill-formed: '{d}'. Expected to see either "
            f"attribute specific fields or option specific fields. Got both or none of them."
        )

    def _encode_base(self) -> Dict[str, Any]:
        ret: Dict[str, Any] = dict()
        ret["id"] = _decode_nested_uid(self.uid)
        ret["name"] = self.name
        ret["type"] = self._get_property_type_name()
        ret["featureNodeHash"] = self.feature_node_hash
        ret["required"] = self.required
        ret["dynamic"] = self.dynamic

        return ret

    def _encode_options(self) -> Optional[list]:
        ret = list()
        for option in self.options:
            ret.append(option.to_dict())
        return ret

    @staticmethod
    def _decode_common_attribute_fields(attribute_dict: Dict[str, Any]) -> Dict[str, Any]:
        return {
            "uid": _attribute_id_from_json_str(attribute_dict["id"]),
            "feature_node_hash": attribute_dict["featureNodeHash"],
            "name": attribute_dict["name"],
            "required": attribute_dict["required"],
            "dynamic": attribute_dict.get("dynamic", False),
        }

    def __eq__(self, other: object):
        return (
            isinstance(other, Attribute) and self.uid == other.uid and self.feature_node_hash == other.feature_node_hash
        )


class RadioAttribute(Attribute):
    """
    This class is currently in BETA. Its API might change in future minor version releases.
    """

    _options: List[NestableOption]

    def __init__(
        self,
        uid: NestedID,
        feature_node_hash: str,
        name: str,
        required: bool,
        dynamic: bool,
        options: Optional[List[NestableOption]] = None,
    ):
        super().__init__(uid, feature_node_hash, name, required, dynamic)
        self._options = options if options is not None else []

    @property
    def options(self) -> Sequence[Option]:
        return self._options

    @staticmethod
    def _get_property_type_name() -> str:
        return "radio"

    def _encode_options(self) -> Optional[List[Dict[str, Any]]]:
        if len(self._options) == 0:
            return None
        return [option.to_dict() for option in self._options]

    def get_child_by_hash(
        self,
        feature_node_hash: str,
        type_: Optional[OntologyElementType] = None,
    ) -> OntologyElement:
        """
        Returns the first child node of this ontology tree node with the matching feature node hash. If there is
        more than one child with the same feature node hash in the ontology tree node, then the ontology would be in
        an invalid state. Throws if nothing is found or if the type is not matched.

        Args:
            feature_node_hash: the feature_node_hash of the child node to search for in the ontology.
            type_: The expected type of the item. If the found child does not match the type, an error will be thrown.
        """
        found_item = _get_option_by_hash(feature_node_hash, self._options)
        if found_item is None:
            raise OntologyError("Item not found.")
        check_type(found_item, type_)
        return found_item

    def get_children_by_title(
        self,
        title: str,
        type_: Optional[OntologyElementType] = None,
    ) -> List[OntologyElement]:
        """
        Returns all the child nodes of this ontology tree node with the matching title and matching type if specified.
        Title in ontologies do not need to be unique, however, we recommend unique titles when creating ontologies.

        Args:
            title: The exact title of the child node to search for in the ontology.
            type_: The expected type of the item. Only nodes that match this type will be returned.
        """
        found_items = _get_options_by_title(title, self.options)
        return filter_by_type(found_items, type_)

    def add_option(
        self,
        label: str,
        value: Optional[str] = None,
        local_uid: Optional[int] = None,
        feature_node_hash: Optional[str] = None,
    ) -> NestableOption:
        """
        Args:
            label: user-visible name of the option
            value: internal unique value; optional; normally mechanically constructed from the label
            local_uid: integer identifier of the option. Normally auto-generated;
                    omit this unless the aim is to create an exact clone of existing ontology
            feature_node_hash: global identifier of the option. Normally auto-generated;
                    omit this unless the aim is to create an exact clone of existing ontology

        Returns:
            a `NestableOption` instance attached to the attribute. This can be further specified by adding nested attributes.
        """
        return _add_option(self._options, NestableOption, label, self.uid, local_uid, feature_node_hash, value)


class ChecklistAttribute(Attribute):
    """
    This class is currently in BETA. Its API might change in future minor version releases.
    """

    _options: List[FlatOption]

    def __init__(
        self,
        uid: NestedID,
        feature_node_hash: str,
        name: str,
        required: bool,
        dynamic: bool,
        options: Optional[List[FlatOption]] = None,
    ):
        super().__init__(uid, feature_node_hash, name, required, dynamic)
        self._options = options if options is not None else []

    @property
    def options(self) -> Sequence[FlatOption]:
        return self._options

    @staticmethod
    def _get_property_type_name() -> str:
        return "checklist"

    def _encode_options(self) -> Optional[List[Dict[str, Any]]]:
        if len(self._options) == 0:
            return None
        return [option.to_dict() for option in self._options]

    @property
    def options(self) -> Sequence[Option]:
        return self._options

    def get_child_by_hash(
        self,
        feature_node_hash: str,
        type_: Optional[OntologyElementType] = None,
    ) -> OntologyElement:
        """
        Returns the first child node of this ontology tree node with the matching feature node hash. If there is
        more than one child with the same feature node hash in the ontology tree node, then the ontology would be in
        an invalid state. Throws if nothing is found or if the type is not matched.

        Args:
            feature_node_hash: the feature_node_hash of the child node to search for in the ontology.
            type_: The expected type of the item. If the found child does not match the type, an error will be thrown.
        """
        found_item = _get_option_by_hash(feature_node_hash, self._options)
        if found_item is None:
            raise OntologyError("Item not found.")
        check_type(found_item, type_)
        return found_item

<<<<<<< HEAD
    def get_children_by_title(
        self,
        title: str,
        type_: Optional[OntologyElementType] = None,
    ) -> List[OntologyElement]:
=======
    def get_children_by_title(self, title: str, type_: Optional[OntologyElementType] = None) -> List[OntologyElement]:
>>>>>>> 857edfbe
        """
        Returns all the child nodes of this ontology tree node with the matching title and matching type if specified.
        Title in ontologies do not need to be unique, however, we recommend unique titles when creating ontologies.

        Args:
            title: The exact title of the child node to search for in the ontology.
            type_: The expected type of the item. Only nodes that match this type will be returned.
        """
        found_items = _get_options_by_title(title, self.options)
        return filter_by_type(found_items, type_)

    def add_option(
        self,
        label: str,
        value: Optional[str] = None,
        local_uid: Optional[int] = None,
        feature_node_hash: Optional[str] = None,
    ) -> FlatOption:
        """
        Args:
            label: user-visible name of the option
            value: internal unique value; optional; normally mechanically constructed from the label
            local_uid: integer identifier of the option. Normally auto-generated;
                    omit this unless the aim is to create an exact clone of existing ontology
            feature_node_hash: global identifier of the option. Normally auto-generated;
                    omit this unless the aim is to create an exact clone of existing ontology
        Returns:
            a `FlatOption` instance attached to the attribute.
        """
        return _add_option(self._options, FlatOption, label, self.uid, local_uid, feature_node_hash, value)


class TextAttribute(Attribute):
    """
    This class is currently in BETA. Its API might change in future minor version releases.
    """

    def __init__(self, uid: NestedID, feature_node_hash: str, name: str, required: bool, dynamic: bool):
        super().__init__(uid, feature_node_hash, name, required, dynamic)

    @staticmethod
    def _get_property_type_name() -> str:
        return "text"

    def _encode_options(self) -> Optional[List[Dict[str, Any]]]:
        return None

    @property
    def options(self) -> Sequence[Option]:
        return []

    def get_child_by_hash(
        self,
        feature_node_hash: str,
        type_: Optional[OntologyElementType] = None,
    ) -> OntologyElement:
        """
        Returns the first child node of this ontology tree node with the matching feature node hash. If there is
        more than one child with the same feature node hash in the ontology tree node, then the ontology would be in
        an invalid state. Throws if nothing is found or if the type is not matched.

        For TextAttributes this will always throw as they have no children.

        Args:
            feature_node_hash: the feature_node_hash of the child node to search for in the ontology.
            type_: The expected type of the item. If the found child does not match the type, an error will be thrown.
        """
        raise OntologyError("No nested options available for text attributes.")

    def get_children_by_title(
        self,
        title: str,
        type_: Optional[OntologyElementType] = None,
    ) -> List[OntologyElement]:
        """
        Returns all the child nodes of this ontology tree node with the matching title and matching type if specified.
        Title in ontologies do not need to be unique, however, we recommend unique titles when creating ontologies.

        For TextAttributes this will always return an empty list.

        Args:
            title: The exact title of the child node to search for in the ontology.
            type_: The expected type of the item. Only nodes that match this type will be returned.
        """
        return []


"""
This class is currently in BETA. Its API might change in future minor version releases. 
"""


def _attribute_id_from_json_str(attribute_id: str) -> NestedID:
    nested_ids = attribute_id.split(".")
    return [int(x) for x in nested_ids]


def attribute_from_dict(d: Dict[str, Any]) -> Attribute:
    """Convenience functions as you cannot call static member on union types."""
    return Attribute.from_dict(d)


def attributes_to_list_dict(attributes: List[Attribute]) -> list:
    attributes_list = list()
    for attribute in attributes:
        attributes_list.append(attribute.to_dict())

    return attributes_list


@dataclass
class Option(ABC):
    """
    Base class for shared Option fields
    """

    uid: NestedID
    feature_node_hash: str
    label: str
    value: str
    nested_options: List[Attribute] = field(default_factory=list)

    @abstractmethod
    def is_nestable(self) -> bool:
        pass

    @abstractmethod
    def get_child_by_hash(
        self,
        feature_node_hash: str,
        type_: Optional[OntologyElementType] = None,
    ) -> OntologyElement:
        """
        Returns the first child node of this ontology tree node with the matching feature node hash. If there is
        more than one child with the same feature node hash in the ontology tree node, then the ontology would be in
        an invalid state. Throws if nothing is found or if the type is not matched.

        Args:
            feature_node_hash: the feature_node_hash of the child node to search for in the ontology.
            type_: The expected type of the item. If the found child does not match the type, an error will be thrown.
        """
        raise NotImplementedError("This method is not implemented for this class")

    def get_child_by_title(
        self,
        title: str,
        type_: Optional[OntologyElementType] = None,
    ) -> OntologyElement:
        """
        Returns a child node of this ontology tree node with the matching title and matching type if specified. If more
        than one child in this Object have the same title, then an error will be thrown. If no item is found, an error
        will be thrown as well.

        Args:
            title: The exact title of the child node to search for in the ontology.
            type_: The expected type of the child node. Only a node that matches this type will be returned.
        """
        found_items = self.get_children_by_title(title, type_)
        _handle_wrong_number_of_found_items(found_items, title, type_)
        return found_items[0]

    @abstractmethod
<<<<<<< HEAD
    def get_children_by_title(
        self,
        title: str,
        type_: Optional[OntologyElementType] = None,
    ) -> List[OntologyElement]:
=======
    def get_children_by_title(self, title: str, type_: Optional[OntologyElementType] = None) -> List[OntologyElement]:
>>>>>>> 857edfbe
        """
        Returns all the child nodes of this ontology tree node with the matching title and matching type if specified.
        Title in ontologies do not need to be unique, however, we recommend unique titles when creating ontologies.

        Args:
            title: The exact title of the child node to search for in the ontology.
            type_: The expected type of the item. Only nodes that match this type will be returned.
        """
        raise NotImplementedError("This method is not implemented for this class")

    def to_dict(self) -> Dict[str, Any]:
        ret: Dict[str, Any] = dict()
        ret["id"] = _decode_nested_uid(self.uid)
        ret["label"] = self.label
        ret["value"] = self.value
        ret["featureNodeHash"] = self.feature_node_hash

        nested_options = self._encode_nested_options()
        if nested_options:
            ret["options"] = nested_options

        return ret

    @abstractmethod
    def _encode_nested_options(self) -> list:
        pass

    @staticmethod
    def _decode_common_option_fields(option_dict: Dict[str, Any]) -> Dict[str, Any]:
        return {
            "uid": _attribute_id_from_json_str(option_dict["id"]),
            "label": option_dict["label"],
            "value": option_dict["value"],
            "feature_node_hash": option_dict["featureNodeHash"],
        }


@dataclass
class FlatOption(Option):
    """
    This class is currently in BETA. Its API might change in future minor version releases.
    """

    def is_nestable(self) -> bool:
        return False

    def get_child_by_hash(
        self,
        feature_node_hash: str,
        type_: Optional[OntologyElementType] = None,
    ) -> OntologyElement:
        """
        Returns the first child node of this ontology tree node with the matching feature node hash. If there is
        more than one child with the same feature node hash in the ontology tree node, then the ontology would be in
        an invalid state. Throws if nothing is found or if the type is not matched.

        For FlatOptions this will always throw as they have no children.

        Args:
            feature_node_hash: the feature_node_hash of the child node to search for in the ontology.
            type_: The expected type of the item. If the found child does not match the type, an error will be thrown.
        """
        raise OntologyError("No nested attributes for flat options.")

    def get_children_by_title(
        self,
        title: str,
        type_: Optional[OntologyElementType] = None,
    ) -> List[OntologyElement]:
        """
        Returns all the child nodes of this ontology tree node with the matching title and matching type if specified.
        Title in ontologies do not need to be unique, however, we recommend unique titles when creating ontologies.

        For FlatOptions this will always return an empty list.

        Args:
            title: The exact title of the child node to search for in the ontology.
            type_: The expected type of the item. Only nodes that match this type will be returned.
        """
        return []

    @classmethod
    def from_dict(cls, d: dict) -> FlatOption:
        return FlatOption(**cls._decode_common_option_fields(d))

    def _encode_nested_options(self) -> list:
        return []


@dataclass
class NestableOption(Option):
    """
    This class is currently in BETA. Its API might change in future minor version releases.
    """

    nested_options: List[Attribute] = field(default_factory=list)

    def is_nestable(self) -> bool:
        return True

    def get_child_by_hash(
        self,
        feature_node_hash: str,
        type_: Optional[OntologyElementType] = None,
    ) -> OntologyElement:
        """
        Returns the first child node of this ontology tree node with the matching feature node hash. If there is
        more than one child with the same feature node hash in the ontology tree node, then the ontology would be in
        an invalid state. Throws if nothing is found or if the type is not matched.

        Args:
            feature_node_hash: the feature_node_hash of the child node to search for in the ontology.
            type_: The expected type of the item. If the found child does not match the type, an error will be thrown.
        """
        found_item = _get_attribute_by_hash(feature_node_hash, self.nested_options)
        if found_item is None:
            raise OntologyError("Item not found.")
        check_type(found_item, type_)
        return found_item

    def get_children_by_title(
        self,
        title: str,
        type_: Optional[OntologyElementType] = None,
    ) -> List[OntologyElement]:
        """
        Returns all the child nodes of this ontology tree node with the matching title and matching type if specified.
        Title in ontologies do not need to be unique, however, we recommend unique titles when creating ontologies.

        Args:
            title: The exact title of the child node to search for in the ontology.
            type_: The expected type of the item. Only nodes that match this type will be returned.
        """
        found_items = _get_attributes_by_title(title, self.nested_options)
        return filter_by_type(found_items, type_)

    def _encode_nested_options(self) -> list:
        return attributes_to_list_dict(self.nested_options)

    @classmethod
    def from_dict(cls, d: dict) -> NestableOption:
        nested_options_ret: List[Attribute] = list()
        if "options" in d:
            for nested_option in d["options"]:
                nested_options_ret.append(attribute_from_dict(nested_option))
        return NestableOption(
            **cls._decode_common_option_fields(d),
            nested_options=nested_options_ret,
        )

    def add_nested_option(
        self,
        cls: Type[T],
        name: str,
        local_uid: Optional[int] = None,
        feature_node_hash: Optional[str] = None,
        required: bool = False,
    ) -> T:
        """
        Adds a nested attribute to a RadioAttribute option.

        Args:
            cls: attribute type, one of `RadioAttribute`, `ChecklistAttribute`, `TextAttribute`
            name: the user-visible name of the attribute
            local_uid: integer identifier of the attribute. Normally auto-generated;
                    omit this unless the aim is to create an exact clone of existing ontology
            feature_node_hash: global identifier of the object. Normally auto-generated;
                    omit this unless the aim is to create an exact clone of existing ontology
            required: whether the label editor would mark this attribute as 'required'

        Returns:
            the created attribute that can be further specified with Options, where appropriate

        Raises:
            ValueError: if specified `local_uid` or `feature_node_hash` violate uniqueness constraints
        """
        return _add_attribute(self.nested_options, cls, name, self.uid, local_uid, feature_node_hash, required)

    def __hash__(self):
        return hash(self.feature_node_hash)


def __build_identifiers(
<<<<<<< HEAD
    existent_items: Sequence[OntologyElement],
=======
    existent_items: Iterable[OntologyElement],
>>>>>>> 857edfbe
    local_uid: Optional[int] = None,
    feature_node_hash: Optional[str] = None,
) -> Tuple[int, str]:
    if local_uid is None:
        if existent_items:
            local_uid = max([item.uid[-1] for item in existent_items]) + 1
        else:
            local_uid = 1
    else:
        if any([item.uid[-1] == local_uid for item in existent_items]):
            raise ValueError(f"Duplicate uid '{local_uid}'")

    if feature_node_hash is None:
        feature_node_hash = short_uuid_str()
    elif any([item.feature_node_hash == feature_node_hash for item in existent_items]):
        raise ValueError(f"Duplicate feature_node_hash '{feature_node_hash}'")

    return local_uid, feature_node_hash


T = TypeVar("T", bound=Attribute)


def _add_attribute(
    attributes: List[Attribute],
    cls: Type[T],
    name: str,
    parent_uid: List[int],
    local_uid: Optional[int] = None,
    feature_node_hash: Optional[str] = None,
    required: bool = False,
    dynamic: bool = False,
) -> T:
    local_uid, feature_node_hash = __build_identifiers(attributes, local_uid, feature_node_hash)
    attr = cls(
        name=name, uid=parent_uid + [local_uid], feature_node_hash=feature_node_hash, required=required, dynamic=dynamic
    )
    attributes.append(attr)
    return attr


OT = TypeVar("OT", bound=Option)


def _add_option(
    options: List[OT],
    cls: Type[OT],
    label: str,
    parent_uid: List[int],
    local_uid: Optional[int] = None,
    feature_node_hash: Optional[str] = None,
    value: Optional[str] = None,
) -> OT:
    local_uid, feature_node_hash = __build_identifiers(options, local_uid, feature_node_hash)
    if not value:
        value = re.sub(r"[\s]", "_", label).lower()
    option = cls(parent_uid + [local_uid], feature_node_hash, label, value)
    options.append(option)
    return option


def _get_option_by_hash(feature_node_hash: str, options: Iterable[Option]) -> Optional[OntologyElement]:
<<<<<<< HEAD
    for option in options:
        if option.feature_node_hash == feature_node_hash:
            return option
=======
    for option_ in options:
        if option_.feature_node_hash == feature_node_hash:
            return option_
>>>>>>> 857edfbe

        if option.is_nestable():
            found_item = _get_attribute_by_hash(feature_node_hash, option.nested_options)
            if found_item is not None:
                return found_item

    return None


def _get_attribute_by_hash(feature_node_hash: str, attributes: List[Attribute]) -> Optional[OntologyElement]:
    for attribute in attributes:
        if attribute.feature_node_hash == feature_node_hash:
            return attribute

        found_item = _get_option_by_hash(feature_node_hash, attribute.options)
        if found_item is not None:
            return found_item
    return None


<<<<<<< HEAD
def _get_options_by_title(title: str, options: Iterable[Option]) -> Iterable[OntologyElement]:
    ret: List[OntologyElement] = []
    for option in options:
        if option.label == title:
            ret.append(option)
=======
def _get_options_by_title(title: str, options: Iterable[Option]) -> List[OntologyElement]:
    ret = []
    for option_ in options:
        if option_.label == title:
            ret.append(option_)
>>>>>>> 857edfbe

        if option.is_nestable():
            found_items = _get_attributes_by_title(title, option.nested_options)
            ret.extend(found_items)

    return ret


def _get_attributes_by_title(title: str, attributes: List[Attribute]) -> List[OntologyElement]:
<<<<<<< HEAD
    ret: List[OntologyElement] = []
=======
    ret = []
>>>>>>> 857edfbe
    for attribute in attributes:
        if attribute.name == title:
            ret.append(attribute)

        found_items = _get_options_by_title(title, attribute.options)
        ret.extend(found_items)
    return ret


def _handle_wrong_number_of_found_items(
    found_items: List[OntologyElement],
    title: str,
    type_: Any,
) -> None:
    if len(found_items) == 0:
        raise OntologyError(f"No item was found in the ontology with the given title `{title}` and type `{type_}`")
    elif len(found_items) > 1:
        raise OntologyError(
            f"More than one item was found in the ontology with the given title `{title}` and type `{type_}`. "
            f"Use the `get_children_by_title` or `get_child_by_hash` function instead. "
            f"The found items are `{found_items}`."
        )


<<<<<<< HEAD
=======
OptionAttribute = Union[RadioAttribute, ChecklistAttribute]
>>>>>>> 857edfbe
OntologyElement = Union[Attribute, Option]
AttributeTypes = Union[
    Type[RadioAttribute],
    Type[ChecklistAttribute],
    Type[TextAttribute],
    Type[Attribute],
]
OptionTypes = Union[Type[FlatOption], Type[NestableOption], Type[Option]]
OntologyElementType = Union[AttributeTypes, OptionTypes]
<<<<<<< HEAD
=======

# Two types below are kept for the backwards compatibility
# Please don't use them, as they are going to be removed in the future versions
AttributeClasses = Union[RadioAttribute, ChecklistAttribute, TextAttribute, Attribute]
OptionClasses = Union[FlatOption, NestableOption, Option]
>>>>>>> 857edfbe


class DeidentifyRedactTextMode(Enum):
    REDACT_ALL_TEXT = "REDACT_ALL_TEXT"
    REDACT_NO_TEXT = "REDACT_NO_TEXT"
    REDACT_SENSITIVE_TEXT = "REDACT_SENSITIVE_TEXT"


class SaveDeidentifiedDicomConditionType(Enum):
    NOT_SUBSTR = "NOT_SUBSTR"
    IN = "IN"


@dataclass
class SaveDeidentifiedDicomConditionIn:
    value: List[str]
    dicom_tag: str
    condition_type: SaveDeidentifiedDicomConditionType = SaveDeidentifiedDicomConditionType.IN

    def to_dict(self) -> Dict[str, Any]:
        return {
            "value": self.value,
            "dicom_tag": self.dicom_tag,
            "condition_type": self.condition_type.value,
        }


@dataclass
class SaveDeidentifiedDicomConditionNotSubstr:
    value: str
    dicom_tag: str
    condition_type: SaveDeidentifiedDicomConditionType = SaveDeidentifiedDicomConditionType.NOT_SUBSTR

    def to_dict(self) -> Dict[str, Any]:
        return {
            "value": self.value,
            "dicom_tag": self.dicom_tag,
            "condition_type": self.condition_type.value,
        }


SaveDeidentifiedDicomCondition = Union[
    SaveDeidentifiedDicomConditionNotSubstr,
    SaveDeidentifiedDicomConditionIn,
]<|MERGE_RESOLUTION|>--- conflicted
+++ resolved
@@ -339,15 +339,7 @@
         check_type(found_item, type_)
         return found_item
 
-<<<<<<< HEAD
-    def get_children_by_title(
-        self,
-        title: str,
-        type_: Optional[OntologyElementType] = None,
-    ) -> List[OntologyElement]:
-=======
     def get_children_by_title(self, title: str, type_: Optional[OntologyElementType] = None) -> List[OntologyElement]:
->>>>>>> 857edfbe
         """
         Returns all the child nodes of this ontology tree node with the matching title and matching type if specified.
         Title in ontologies do not need to be unique, however, we recommend unique titles when creating ontologies.
@@ -510,15 +502,7 @@
         return found_items[0]
 
     @abstractmethod
-<<<<<<< HEAD
-    def get_children_by_title(
-        self,
-        title: str,
-        type_: Optional[OntologyElementType] = None,
-    ) -> List[OntologyElement]:
-=======
     def get_children_by_title(self, title: str, type_: Optional[OntologyElementType] = None) -> List[OntologyElement]:
->>>>>>> 857edfbe
         """
         Returns all the child nodes of this ontology tree node with the matching title and matching type if specified.
         Title in ontologies do not need to be unique, however, we recommend unique titles when creating ontologies.
@@ -702,11 +686,7 @@
 
 
 def __build_identifiers(
-<<<<<<< HEAD
-    existent_items: Sequence[OntologyElement],
-=======
     existent_items: Iterable[OntologyElement],
->>>>>>> 857edfbe
     local_uid: Optional[int] = None,
     feature_node_hash: Optional[str] = None,
 ) -> Tuple[int, str]:
@@ -769,15 +749,9 @@
 
 
 def _get_option_by_hash(feature_node_hash: str, options: Iterable[Option]) -> Optional[OntologyElement]:
-<<<<<<< HEAD
     for option in options:
         if option.feature_node_hash == feature_node_hash:
             return option
-=======
-    for option_ in options:
-        if option_.feature_node_hash == feature_node_hash:
-            return option_
->>>>>>> 857edfbe
 
         if option.is_nestable():
             found_item = _get_attribute_by_hash(feature_node_hash, option.nested_options)
@@ -798,19 +772,11 @@
     return None
 
 
-<<<<<<< HEAD
 def _get_options_by_title(title: str, options: Iterable[Option]) -> Iterable[OntologyElement]:
     ret: List[OntologyElement] = []
     for option in options:
         if option.label == title:
             ret.append(option)
-=======
-def _get_options_by_title(title: str, options: Iterable[Option]) -> List[OntologyElement]:
-    ret = []
-    for option_ in options:
-        if option_.label == title:
-            ret.append(option_)
->>>>>>> 857edfbe
 
         if option.is_nestable():
             found_items = _get_attributes_by_title(title, option.nested_options)
@@ -820,11 +786,7 @@
 
 
 def _get_attributes_by_title(title: str, attributes: List[Attribute]) -> List[OntologyElement]:
-<<<<<<< HEAD
     ret: List[OntologyElement] = []
-=======
-    ret = []
->>>>>>> 857edfbe
     for attribute in attributes:
         if attribute.name == title:
             ret.append(attribute)
@@ -849,10 +811,7 @@
         )
 
 
-<<<<<<< HEAD
-=======
 OptionAttribute = Union[RadioAttribute, ChecklistAttribute]
->>>>>>> 857edfbe
 OntologyElement = Union[Attribute, Option]
 AttributeTypes = Union[
     Type[RadioAttribute],
@@ -862,14 +821,11 @@
 ]
 OptionTypes = Union[Type[FlatOption], Type[NestableOption], Type[Option]]
 OntologyElementType = Union[AttributeTypes, OptionTypes]
-<<<<<<< HEAD
-=======
 
 # Two types below are kept for the backwards compatibility
 # Please don't use them, as they are going to be removed in the future versions
 AttributeClasses = Union[RadioAttribute, ChecklistAttribute, TextAttribute, Attribute]
 OptionClasses = Union[FlatOption, NestableOption, Option]
->>>>>>> 857edfbe
 
 
 class DeidentifyRedactTextMode(Enum):
