--- conflicted
+++ resolved
@@ -288,15 +288,10 @@
             annotation_task_status=AnnotationTaskStatus(json_dict["annotation_task_status"]),
             is_shadow_data=json_dict.get("is_shadow_data", False),
             number_of_frames=json_dict["number_of_frames"],
-<<<<<<< HEAD
-            duration=json_dict["duration"],
-            frames_per_second=json_dict["frames_per_second"],
-            height=json_dict["height"],
-            width=json_dict["width"],
-=======
             duration=json_dict.get("duration", None),
             frames_per_second=json_dict.get("frames_per_second", None),
->>>>>>> 478e4c23
+            height=json_dict.get("height"),
+            width=json_dict.get("width"),
         )
 
     @classmethod
