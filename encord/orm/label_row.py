--- conflicted
+++ resolved
@@ -73,25 +73,12 @@
             }
         }
 
-<<<<<<< HEAD
-=======
-    A data unit can have any number of vector labels (e.g. bounding box, polygon, polyline, keypoint) and classifications.
-
-    Each frame-level object and classification has unique identifiers 'objectHash' and 'classificationHash'.
-    Each frame-level entity has a unique feature identifier 'featureHash', defined in the editor ontology.
-
-    The object and classification answers are contained separately from the individual data units to
-    preserve space for video, sequential images, DICOM, etc.
-
-    The objects and classifications answer dictionaries contain classification 'answers' (i.e. attributes
-    that describe the object or classification). This is to avoid storing the information at every frame
-    in the blurb, of particular importance for videos.
->>>>>>> fe7833f1
+    A data unit can have any number of vector labels (e.g. bounding box, polygon, keypoint) and classifications.
 
     **Objects and classifications**
 
     A data unit can have any number of vector labels (e.g., bounding boxes, polygons,
-    keypoints) and classifications.
+    polylines, keypoints) and classifications.
     Each frame-level object and classification has unique identifiers 'objectHash' and
     'classificationHash'. Each frame-level entity has a unique feature identifier
     'featureHash', defined in the editor ontology.
