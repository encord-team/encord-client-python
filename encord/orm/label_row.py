#
# Copyright (c) 2023 Cord Technologies Limited
#
# Licensed under the Apache License, Version 2.0 (the "License"); you may
# not use this file except in compliance with the License. You may obtain
# a copy of the License at
#
#     http://www.apache.org/licenses/LICENSE-2.0
#
# Unless required by applicable law or agreed to in writing, software
# distributed under the License is distributed on an "AS IS" BASIS, WITHOUT
# WARRANTIES OR CONDITIONS OF ANY KIND, either express or implied. See the
# License for the specific language governing permissions and limitations
# under the License.
from __future__ import annotations

import datetime
from collections import OrderedDict
from dataclasses import asdict, dataclass
from enum import Enum
from typing import Dict, List, Optional

from encord.orm import base_orm
from encord.orm.formatter import Formatter


class LabelRow(base_orm.BaseORM):
    """
    A label row contains a data unit or a collection of data units and associated
    labels, and is specific to a data asset with type ``video`` or ``img_group``:

    * A label row with a data asset of type video contains a single data unit.
    * A label row with a data asset of type img_group contains any number of data units.

    The label row ORM is as follows:

    * ``label_hash`` (uid) is the unique identifier of the label row
    * ``dataset_hash`` (uid) is the unique identifier of the dataset which contains the
      particular video or image group
    * ``dataset_title`` is the title of the dataset which contains the particular video
      or image group
    * ``data_title`` is the title of the video or image group
    * ``data_type`` either ``video`` or ``img_group`` depending on data type
    * ``data_units`` a dictionary with (key: data hash, value: data unit) pairs.
    * ``object_answers`` is a dictionary with (key: object hash, value: object answer)
      pairs.
    * ``classification_answers`` is a dictionary with (key: classification hash, value:
      classification answer) pairs.
    * ``object_actions`` is a dictionary with (key: ``<object_hash>``, value: object
      action) pairs.
    * ``label_status`` is a string indicating label status. It can take the values
      enumerated in :class:`encord.orm.label_row.LabelStatus`. *Note* that this does
      *not* reflect thes status shown in the Projects->Labels section on the web-app.

    A data unit, mentioned for the dictionary entry ``data_units`` above, has in the
    form::

        label_row = {  # The label row
            # ...
            "data_units": {
                "<data_hash>": {
                    "data_hash": "<data_hash>",  # A data_hash (uid) string
                    "data_title": "A data title",
                    "data_link": "<data_link>",  # Signed URL that expiring after 7 days
                    "data_type": "<data_type>",  # (video/mp4, image/jpeg, etc.)
                    "data_fps": 24.95,           # For video, the frame rate
                    "data_sequence": "0",        # Defines order of data units
                    "width": 640,                # The width of the content
                    "height": 610,               # The height of the content
                    "labels": {
                        # ...
                    }
                },
                # ...,
            }
        }

    A data unit can have any number of vector labels (e.g. bounding box, polygon, keypoint) and classifications.

    **Objects and classifications**

    A data unit can have any number of vector labels (e.g., bounding boxes, polygons,
    polylines, keypoints) and classifications.
    Each frame-level object and classification has unique identifiers 'objectHash' and
    'classificationHash'. Each frame-level entity has a unique feature identifier
    'featureHash', defined in the editor ontology.

    The object and classification answers are contained separately from the individual
    data units to preserve space for video, sequential images, DICOM, etc.

    The objects and classifications answer dictionaries contain classification 'answers'
    (i.e. attributes that describe the object or classification). This is to avoid
    storing the information at every frame in the blurb, of particular importance for
    videos.

    A labels dictionary for video is in the form::

        label_row["data_units"]["<data_hash>"]["labels"] = {
            "<frame_number>": {
                "objects": [
                    # { object 1 },
                    # { object 2 },
                    # ...
                ],
                "classifications": [
                    # { classification 1 },
                    # { classification 2 },
                    # ...
                ],
            }
        }

    A labels dictionary for an img_group data unit is in the form::

        label_row["data_units"]["<data_hash>"]["labels"] = {
            "objects": [
                # { object 1 },
                # { object 2 },
                # ...
            ],
            "classifications": [
                # { classification 1 },
                # { classification 2 },
                # ...
            ],
        }

    The object answers dictionary is in the form::

        label_row["object_answers"] = {
            "<object_hash>": {
                "objectHash": "<object_hash>",
                "classifications": [
                    # {answer 1},
                    # {answer 2},
                    # ...
                ]
            },
            # ...
        }

    The classification answers dictionary is in the form::

        label_row["classification_answers"] = {
            "<classification_hash>": {
                "classificationHash": "<classification_hash>",
                "classifications": [
                    # {answer 1},
                    # {answer 2},
                    # ...
                ],
            },
            # ...
        }

    The object actions dictionary is in the form::

        label_row["object_actions"] = {
            "<object_hash>": {
                "objectHash": "<object_hash>",
                "actions": [
                    # {answer 1},
                    # {answer 2},
                    # ...
                ],
            },
            # ...
        }

    """

    DB_FIELDS = OrderedDict(
        [
            ("label_hash", str),
            ("created_at", str),
            ("last_edited_at", str),
            ("dataset_hash", str),
            ("dataset_title", str),
            ("data_title", str),
            ("data_hash", str),
            ("data_type", str),
            ("data_units", dict),
            ("object_answers", dict),
            ("classification_answers", dict),
            ("object_actions", dict),
            ("label_status", str),
            ("annotation_task_status", str),
        ]
    )

    NON_UPDATABLE_FIELDS = {
        "label_hash",
    }


class Review:
    pass


class AnnotationTaskStatus(Enum):
    QUEUED = "QUEUED"
    ASSIGNED = "ASSIGNED"
    IN_REVIEW = "IN_REVIEW"
    RETURNED = "RETURNED"
    COMPLETED = "COMPLETED"


class ShadowDataState(Enum):
    """Specifies the kind of data to fetch when working with a BenchmarkQa project"""

    ALL_DATA = "ALL_DATA"
    """ Fetch all the label rows """
    SHADOW_DATA = "SHADOW_DATA"
    """ Only fetch the label rows that were submitted against "shadow data": the annotator's view of the benchmark """
    NOT_SHADOW_DATA = "NOT_SHADOW_DATA"
    """ Only fetch the label rows for "production" data """


class LabelStatus(Enum):
    NOT_LABELLED = "NOT_LABELLED"
    LABEL_IN_PROGRESS = "LABEL_IN_PROGRESS"
    LABELLED = "LABELLED"
    REVIEW_IN_PROGRESS = "REVIEW_IN_PROGRESS"
    REVIEWED = "REVIEWED"
    REVIEWED_TWICE = "REVIEWED_TWICE"

    MISSING_LABEL_STATUS = "_MISSING_LABEL_STATUS_"
    """
    This value will be displayed if the Encord platform has a new label status and your SDK version does not understand
    it yet. Please update your SDK to the latest version. 
    """

    @classmethod
    def _missing_(cls, value):
        return cls.MISSING_LABEL_STATUS


@dataclass(frozen=True)
class LabelRowMetadata(Formatter):
    """
    Contains helpful information about a label row.
    """

    label_hash: Optional[str]
    """Only present if the label row is initiated"""
    created_at: Optional[datetime.datetime]
    """Only present if the label row is initiated"""
    last_edited_at: Optional[datetime.datetime]
    """Only present if the label row is initiated"""

    data_hash: str
    dataset_hash: str
    dataset_title: str
    data_title: str
    data_type: str
    data_link: str
    label_status: LabelStatus
    annotation_task_status: AnnotationTaskStatus
    is_shadow_data: bool
    number_of_frames: int
    duration: Optional[float]
    """Only available for the VIDEO data_type"""
    frames_per_second: Optional[int]
    """Only available for the VIDEO data_type"""
<<<<<<< HEAD
    height: Optional[int]
    width: Optional[int]
=======
>>>>>>> 5a35b420

    @classmethod
    def from_dict(cls, json_dict: Dict) -> LabelRowMetadata:
        created_at = json_dict["created_at"]
        if created_at is not None:
            created_at = datetime.datetime.fromisoformat(created_at)
        last_edited_at = json_dict["last_edited_at"]
        if last_edited_at is not None:
            last_edited_at = datetime.datetime.fromisoformat(last_edited_at)

        return LabelRowMetadata(
            label_hash=json_dict["label_hash"],
            created_at=created_at,
            last_edited_at=last_edited_at,
            data_hash=json_dict["data_hash"],
            dataset_hash=json_dict["dataset_hash"],
<<<<<<< HEAD
            dataset_title=json_dict["dataset_title"],
            data_title=json_dict["data_title"],
            data_type=json_dict["data_type"],
            data_link=json_dict["data_link"],
=======
            data_title=json_dict["data_title"],
            data_type=json_dict["data_type"],
>>>>>>> 5a35b420
            label_status=LabelStatus(json_dict["label_status"]),
            annotation_task_status=AnnotationTaskStatus(json_dict["annotation_task_status"]),
            is_shadow_data=json_dict.get("is_shadow_data", False),
            number_of_frames=json_dict["number_of_frames"],
            duration=json_dict["duration"],
            frames_per_second=json_dict["frames_per_second"],
<<<<<<< HEAD
            height=json_dict["height"],
            width=json_dict["width"],
=======
>>>>>>> 5a35b420
        )

    @classmethod
    def from_list(cls, json_list: list) -> List[LabelRowMetadata]:
        ret = []
        for i in json_list:
            ret.append(cls.from_dict(i))
        return ret

    def to_dict(self) -> dict:
        """
        Returns:
            The dict equivalent of LabelRowMetadata.
        """
        return asdict(self)<|MERGE_RESOLUTION|>--- conflicted
+++ resolved
@@ -16,7 +16,7 @@
 
 import datetime
 from collections import OrderedDict
-from dataclasses import asdict, dataclass
+from dataclasses import dataclass
 from enum import Enum
 from typing import Dict, List, Optional
 
@@ -262,11 +262,8 @@
     """Only available for the VIDEO data_type"""
     frames_per_second: Optional[int]
     """Only available for the VIDEO data_type"""
-<<<<<<< HEAD
     height: Optional[int]
     width: Optional[int]
-=======
->>>>>>> 5a35b420
 
     @classmethod
     def from_dict(cls, json_dict: Dict) -> LabelRowMetadata:
@@ -283,26 +280,18 @@
             last_edited_at=last_edited_at,
             data_hash=json_dict["data_hash"],
             dataset_hash=json_dict["dataset_hash"],
-<<<<<<< HEAD
             dataset_title=json_dict["dataset_title"],
             data_title=json_dict["data_title"],
             data_type=json_dict["data_type"],
             data_link=json_dict["data_link"],
-=======
-            data_title=json_dict["data_title"],
-            data_type=json_dict["data_type"],
->>>>>>> 5a35b420
             label_status=LabelStatus(json_dict["label_status"]),
             annotation_task_status=AnnotationTaskStatus(json_dict["annotation_task_status"]),
             is_shadow_data=json_dict.get("is_shadow_data", False),
-            number_of_frames=json_dict["number_of_frames"],
+            number_of_frames=json_dict["number_of_frames"],s
             duration=json_dict["duration"],
             frames_per_second=json_dict["frames_per_second"],
-<<<<<<< HEAD
             height=json_dict["height"],
             width=json_dict["width"],
-=======
->>>>>>> 5a35b420
         )
 
     @classmethod
