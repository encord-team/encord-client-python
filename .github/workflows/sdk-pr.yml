--- conflicted
+++ resolved
@@ -51,46 +51,45 @@
           mypy --version
         shell: bash
 
-<<<<<<< HEAD
       - name: Run linting, type checking and testing
         uses: pre-commit/action@v3.0.1
-=======
-      - name: Publish unit test report Python 3.8 (Pydantic 2.x)
-        uses: EnricoMi/publish-unit-test-result-action@v2
-        with:
-          files: ${{ env.UNIT_TEST_REPORT_PYTHON_3_8_P2 }}
-          check_name: Unit test report ((Pydantic 2.x)
-
-  integration-tests-python-3-11:
-    name: Run integration tests for Python 3.11
-    runs-on: ubuntu-24.04
-    steps:
-      - name: Checkout repo
-        uses: actions/checkout@v4
-
-      - name: Checkout backend repo
-        uses: actions/checkout@v4
-        with:
-          repository: ${{ env.BACKEND_REPO }}
-          token: ${{ env.BACKEND_ACCESS_TOKEN }}
-          path: encord-backend
-
-      - name: Run integration tests for Python 3.11
-        uses: ./.github/actions/run-integration-tests
-        with:
-          python-version: 3.11.13
-          integration-tests-location: ./encord-backend/projects/sdk-integration-tests
-          test-report-file: ${{ env.INTEGRATION_TEST_REPORT_PYTHON_3_11 }}
-          private-key: ${{ env.INTEGRATION_TESTS_PRIVATE_KEY }}
-          private-key-service-account: ${{ env.INTEGRATION_TESTS_PRIVATE_KEY_SERVICE_ACCOUNT }}
-          private-key-non-org: ${{ env.INTEGRATION_TESTS_PRIVATE_KEY_NON_ORG }}
-          sdk-repository-url: https://github.com/encord-team/encord-client-python@${{ github.sha }}
-
-      - name: Publish integration test report Python 3.11
-        uses: EnricoMi/publish-unit-test-result-action@v2
->>>>>>> ed867a50
         with:
           extra_args: "--all-files --hook-stage=push"
+
+#       - name: Publish unit test report Python 3.8 (Pydantic 2.x)
+#         uses: EnricoMi/publish-unit-test-result-action@v2
+#         with:
+#           files: ${{ env.UNIT_TEST_REPORT_PYTHON_3_8_P2 }}
+#           check_name: Unit test report ((Pydantic 2.x)
+
+#   integration-tests-python-3-11:
+#     name: Run integration tests for Python 3.11
+#     runs-on: ubuntu-24.04
+#     steps:
+#       - name: Checkout repo
+#         uses: actions/checkout@v4
+
+#       - name: Checkout backend repo
+#         uses: actions/checkout@v4
+#         with:
+#           repository: ${{ env.BACKEND_REPO }}
+#           token: ${{ env.BACKEND_ACCESS_TOKEN }}
+#           path: encord-backend
+
+#       - name: Run integration tests for Python 3.11
+#         uses: ./.github/actions/run-integration-tests
+#         with:
+#           python-version: 3.11.13
+#           integration-tests-location: ./encord-backend/projects/sdk-integration-tests
+#           test-report-file: ${{ env.INTEGRATION_TEST_REPORT_PYTHON_3_11 }}
+#           private-key: ${{ env.INTEGRATION_TESTS_PRIVATE_KEY }}
+#           private-key-service-account: ${{ env.INTEGRATION_TESTS_PRIVATE_KEY_SERVICE_ACCOUNT }}
+#           private-key-non-org: ${{ env.INTEGRATION_TESTS_PRIVATE_KEY_NON_ORG }}
+#           sdk-repository-url: https://github.com/encord-team/encord-client-python@${{ github.sha }}
+
+#       - name: Publish integration test report Python 3.11
+#         uses: EnricoMi/publish-unit-test-result-action@v2
+
 #
 #  unit-tests-python-3-8:
 #    name: Run unit tests (Python 3.8, Pydantic 1.x)
