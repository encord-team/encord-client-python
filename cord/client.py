#
# Copyright (c) 2020 Cord Technologies Limited
#
# Licensed under the Apache License, Version 2.0 (the "License"); you may
# not use this file except in compliance with the License. You may obtain
# a copy of the License at
#
#     http://www.apache.org/licenses/LICENSE-2.0
#
# Unless required by applicable law or agreed to in writing, software
# distributed under the License is distributed on an "AS IS" BASIS, WITHOUT
# WARRANTIES OR CONDITIONS OF ANY KIND, either express or implied. See the
# License for the specific language governing permissions and limitations
# under the License.

""" ``cord.client`` provides a simple Python client that allows you
to query project resources through the Cord API.

Here is a simple example for instantiating the client for a project
and obtaining project info:

.. test_blurb2.py code::

    from cord.client import CordClient

    client = CordClient.initialize('YourProjectID', 'YourAPIKey')
    client.get_project()

    Returns:
        Project: A project record instance. See Project ORM for details.

"""

from __future__ import annotations

import base64
import json
import logging
import os.path
import typing
import uuid
from pathlib import Path
from typing import List, Tuple, Union, Optional

import cord.exceptions
from cord.configs import CordConfig, Config, CORD_DOMAIN
from cord.constants.model import *
from cord.constants.string_constants import *
from cord.http.querier import Querier
from cord.http.utils import upload_to_signed_url_list
from cord.orm.api_key import ApiKeyMeta
from cord.orm.cloud_integration import CloudIntegration
from cord.orm.dataset import (
    Dataset,
    Image,
    ImageGroup,
    SignedImagesURL,
    SignedVideoURL,
    Video,
    DatasetData,
    ReEncodeVideoTask,
    ImageGroupOCR,
)
from cord.orm.label_log import LabelLog
<<<<<<< HEAD
from cord.orm.label_row import LabelRow
=======
from cord.orm.label_row import LabelRow, Review
>>>>>>> b8526f46
from cord.orm.labeling_algorithm import LabelingAlgorithm, ObjectInterpolationParams, BoundingBoxFittingParams
from cord.orm.model import Model, ModelRow, ModelInferenceParams, ModelTrainingParams, ModelOperations
from cord.orm.project import Project, ProjectCopy, ProjectDataset, ProjectUsers, ProjectCopyOptions
from cord.project_ontology.classification_type import ClassificationType
from cord.project_ontology.object_type import ObjectShape
from cord.project_ontology.ontology import Ontology
from cord.utilities.project_user import ProjectUserRole, ProjectUser

logger = logging.getLogger(__name__)


class CordClient(object):
    """
    Cord client. Allows you to query db items associated
    with a project (e.g. label rows, datasets).
    """

    def __init__(self, querier: Querier, config: Config):
        self._querier = querier
        self._config: Config = config

    @staticmethod
    def initialise(
<<<<<<< HEAD
        resource_id: Optional[str] = None, api_key: Optional[str] = None, domain: Optional[str] = None
=======
        resource_id: Optional[str] = None, api_key: Optional[str] = None, domain: str = CORD_DOMAIN
>>>>>>> b8526f46
    ) -> Union[CordClientProject, CordClientDataset]:
        """
        Create and initialize a Cord client from a resource EntityId and API key.

        Args:
            resource_id: either of
                - A project EntityId string.
                  If None, uses the CORD_PROJECT_ID environment variable.
                - A dataset EntityId string.
                  If None, uses the CORD_DATASET_ID environment variable.
            api_key: An API key.
                     If None, uses the CORD_API_KEY environment variable.
            domain: The cord api-server domain.
                If None, the CORD_DOMAIN is used

        Returns:
            CordClient: A Cord client instance.
        """
        config = CordConfig(resource_id, api_key, domain=domain)
        return CordClient.initialise_with_config(config)

    @staticmethod
    def initialise_with_config(config: Config) -> Union[CordClientProject, CordClientDataset]:
        """
        Create and initialize a Cord client from a Cord config instance.

        Args:
            config: A Cord config instance.

        Returns:
            CordClient: A Cord client instance.
        """
        querier = Querier(config)
        key_type = querier.basic_getter(ApiKeyMeta)
        resource_type = key_type.get("resource_type", None)

        if resource_type == TYPE_PROJECT:
            logger.info("Initialising Cord client for project using key: %s", key_type.get("title", ""))
            return CordClientProject(querier, config)

        elif resource_type == TYPE_DATASET:
            logger.info("Initialising Cord client for dataset using key: %s", key_type.get("title", ""))
            return CordClientDataset(querier, config)

        else:
            raise cord.exceptions.InitialisationError(
                message=f"API key [{config.api_key}] is not associated with a project or dataset"
            )

    def __getattr__(self, name):
        """Overriding __getattr__."""
        value = self.__dict__.get(name)
        if not value:
            self_type = type(self).__name__
            if self_type == "CordClientDataset" and name in CordClientProject.__dict__.keys():
                raise cord.exceptions.CordException(
                    message=("{} is implemented in Projects, not Datasets.".format(name))
                )
            elif self_type == "CordClientProject" and name in CordClientDataset.__dict__.keys():
                raise cord.exceptions.CordException(
                    message=("{} is implemented in Datasets, not Projects.".format(name))
                )
            elif name == "items":
                pass
            else:
                raise cord.exceptions.CordException(message="{} is not implemented.".format(name))
        return value

    def get_cloud_integrations(self) -> List[CloudIntegration]:
        return self._querier.get_multiple(CloudIntegration)


class CordClientDataset(CordClient):
    def get_dataset(self):
        """
        Retrieve dataset info (pointers to data, labels).

        Args:
            self: Cord client object.

        Returns:
            Dataset: A dataset record instance.

        Raises:
            AuthorisationError: If the dataset API key is invalid.
            ResourceNotFoundError: If no dataset exists by the specified dataset EntityId.
            UnknownError: If an error occurs while retrieving the dataset.
        """
        return self._querier.basic_getter(Dataset)

    def upload_video(self, file_path: str):
        """
        Upload video to Cord storage.

        Args:
            self: Cord client object.
            file_path: path to video e.g. '/home/user/data/video.mp4'

        Returns:
            Bool.

        Raises:
            UploadOperationNotSupportedError: If trying to upload to external
                                              datasets (e.g. S3/GPC/Azure)
        """
        if os.path.exists(file_path):
            short_name = os.path.basename(file_path)
            signed_url = self._querier.basic_getter(SignedVideoURL, uid=short_name)
            res = upload_to_signed_url_list([file_path], [signed_url], self._querier, Video)
            if res:
                logger.info("Upload complete.")
                logger.info("Please run client.get_dataset() to refresh.")
                return res
            else:
                raise cord.exceptions.CordException(message="An error has occurred during video upload.")
        else:
            raise cord.exceptions.CordException(message="{} does not point to a file.".format(file_path))

    def create_image_group(self, file_paths: typing.Iterable[str], max_workers: Optional[int] = None):
        """
        Create an image group in Cord storage.

        Args:
            self: Cord client object.
            file_paths: a list of paths to images, e.g.
                ['/home/user/data/img1.png', '/home/user/data/img2.png']
            max_workers:
                Number of workers for parallel image upload. If set to None, this will be the number of CPU cores
                available on the machine.

        Returns:
            Bool.

        Raises:
            UploadOperationNotSupportedError: If trying to upload to external
                                              datasets (e.g. S3/GPC/Azure)
        """
        for file_path in file_paths:
            if not os.path.exists(file_path):
                raise cord.exceptions.CordException(message="{} does not point to a file.".format(file_path))
        short_names = list(map(os.path.basename, file_paths))
        signed_urls = self._querier.basic_getter(SignedImagesURL, uid=short_names)
        upload_to_signed_url_list(file_paths, signed_urls, self._querier, Image, max_workers)
        image_hash_list = list(map(lambda signed_url: signed_url.get("data_hash"), signed_urls))
        res = self._querier.basic_setter(ImageGroup, uid=image_hash_list, payload={})
        if res:
            titles = [video_data.get("title") for video_data in res]
            logger.info("Upload successful! {} created.".format(titles))
            logger.info("Please run client.get_dataset() to refresh.")
            return res
        else:
            raise cord.exceptions.CordException(message="An error has occurred during image group creation.")

    def delete_image_group(self, data_hash: str):
        """
        Create an image group in Cord storage.

        Args:
            self: Cord client object.
            data_hash: the hash of the image group you'd like to delete
        """
        self._querier.basic_delete(ImageGroup, uid=data_hash)

    def delete_data(self, data_hashes: List[str]):
        """
        Delete a video/image group from a dataset.

        Args:
            self: Cord client object.
            data_hashes: list of hash of the videos/image_groups you'd like to delete, all should belong to the same
             dataset
        """
        self._querier.basic_delete(Video, uid=data_hashes)

    def add_private_data_to_dataset(
        self,
        integration_id: str,
        private_files: Union[str, typing.Dict, Path, typing.TextIO],
        ignore_errors: bool = False,
    ):
        """
        Append data hosted on private clouds to existing dataset

        Args:
            integration_id: str
                EntityId of the cloud integration to be used when accessing those files
            private_files:
                A str path or Path object to a json file, json str or python dictionary of the files you wish to add
            ignore_errors: bool, optional
                Ignore individual errors when trying to access the specified files
        """
        if isinstance(private_files, dict):
            files = private_files
        elif isinstance(private_files, str):
            if os.path.exists(private_files):
                text_contents = Path(private_files).read_text()
            else:
                text_contents = private_files

            files = json.loads(text_contents)
        elif isinstance(private_files, Path):
            text_contents = private_files.read_text()
            files = json.loads(text_contents)
        elif isinstance(private_files, typing.TextIO):
            text_contents = private_files.read()
            files = json.loads(text_contents)
        else:
            raise ValueError(f"Type [{type(private_files)}] of argument private_files is not supported")

        payload = {"files": files, "integration_id": integration_id, "ignore_errors": ignore_errors}

        self._querier.basic_setter(DatasetData, self._config.resource_id, payload=payload)

    def re_encode_data(self, data_hashes: List[str]):
        """
        Lanches a async task that can re-encode a list of videos.

        Args:
            self: Cord client object.
            data_hashes: list of hash of the videos you'd like to re_encode, all should belong to the same
             dataset
        Returns:
            EntityId(integer) of the async task launched.

        """
        payload = {"data_hash": data_hashes}
        return self._querier.basic_put(ReEncodeVideoTask, uid=None, payload=payload)

    def re_encode_data_status(self, job_id: int):
        """
        Returns the status of an existing async task which is aimed at re-encoding videos.

        Args:
            self: Cord client object.
            job_id: id of the async task that was launched to re-encode the videos

        Returns:
            ReEncodeVideoTask: Object containing the status of the task, along with info about the new encoded videos
             in case the task has been completed
        """
        return self._querier.basic_getter(ReEncodeVideoTask, uid=job_id)

    def run_ocr(self, image_group_id: str) -> List[ImageGroupOCR]:
        """
        Returns an optical character recognition result for a given image group
        Args:
            image_group_id: the id of the image group in this dataset to run OCR on

        Returns:
            Returns a list of ImageGroupOCR objects representing the text and corresponding coordinates
            found in each frame of the image group
        """

        payload = {"image_group_data_hash": image_group_id}

        response = self._querier.get_multiple(ImageGroupOCR, payload=payload)

        return response


class CordClientProject(CordClient):
    def get_project(self):
        """
        Retrieve project info (pointers to data, labels).

        Args:
            self: Cord client object.

        Returns:
            Project: A project record instance.

        Raises:
            AuthorisationError: If the project API key is invalid.
            ResourceNotFoundError: If no project exists by the specified project EntityId.
            UnknownError: If an error occurs while retrieving the project.
        """
        return self._querier.basic_getter(Project)

    def add_users(self, user_emails: List[str], user_role: ProjectUserRole) -> List[ProjectUser]:
        """
        Add users to project

        Args:
            user_emails: list of user emails to be added
            user_role: the user role to assign to all users

        Returns:
            ProjectUser

        Raises:
            AuthorisationError: If the project API key is invalid.
            ResourceNotFoundError: If no project exists by the specified project EntityId.
            UnknownError: If an error occurs while adding the users to the project
        """

        payload = {"user_emails": user_emails, "user_role": user_role}

        users = self._querier.basic_setter(ProjectUsers, self._config.resource_id, payload=payload)

        return list(map(lambda user: ProjectUser.from_dict(user), users))

    def copy_project(self, copy_datasets=False, copy_collaborators=False, copy_models=False):
        """
        Copy the current project into a new one with copied contents including settings, datasets and users.
        Labels and models are optional
        Args:
            copy_datasets: if True, the datasets of the existing project are copied over, and new
                           tasks are created from those datasets
            copy_collaborators: if True, all users of the existing project are copied over with their current roles.
                                If label and/or annotator reviewer mapping is set, this will also be copied over
            copy_models: currently if True, all models with their training information will be copied into the new
                         project

        Returns:
            the EntityId of the newly created project

        Raises:
            AuthorisationError: If the project API key is invalid.
            ResourceNotFoundError: If no project exists by the specified project EntityId.
            UnknownError: If an error occurs while copying the project.
        """

        payload = {"copy_project_options": []}
        if copy_datasets:
            payload["copy_project_options"].append(ProjectCopyOptions.DATASETS.value)
        if copy_models:
            payload["copy_project_options"].append(ProjectCopyOptions.MODELS.value)
        if copy_collaborators:
            payload["copy_project_options"].append(ProjectCopyOptions.COLLABORATORS.value)

        return self._querier.basic_setter(ProjectCopy, self._config.resource_id, payload=payload)

    def get_label_row(self, uid: str, get_signed_url: bool = True):
        """
        Retrieve label row.

        Args:
            uid: A label_hash (uid) string.
            get_signed_url: By default the operation returns a signed URL for the underlying data asset. This can be
            expensive so it can optionally be turned off

        Returns:
            LabelRow: A label row instance.

        Raises:
            AuthenticationError: If the project API key is invalid.
            AuthorisationError: If access to the specified resource is restricted.
            ResourceNotFoundError: If no label exists by the specified label_hash (uid).
            UnknownError: If an error occurs while retrieving the label.
            OperationNotAllowed: If the read operation is not allowed by the API key.
        """
        payload = {"get_signed_url": get_signed_url}

        return self._querier.basic_getter(LabelRow, uid, payload=payload)

    def save_label_row(self, uid, label):
        """
        Save existing label row.

        If you have a series of frame labels and have not updated answer
        dictionaries, call the construct_answer_dictionaries utilities function
        to do so prior to saving labels.

        Args:
            uid: A label_hash (uid) string.
            label: A label row instance.

        Returns:
            Bool.

        Raises:
            AuthenticationError: If the project API key is invalid.
            AuthorisationError: If access to the specified resource is restricted.
            ResourceNotFoundError: If no label exists by the specified label_hash (uid).
            UnknownError: If an error occurs while saving the label.
            OperationNotAllowed: If the write operation is not allowed by the API key.
            AnswerDictionaryError: If an object or classification instance is missing in answer dictionaries.
            CorruptedLabelError: If a blurb is corrupted (e.g. if the frame labels have more frames than the video).
        """
        label = LabelRow(label)
        return self._querier.basic_setter(LabelRow, uid, payload=label)

    def create_label_row(self, uid):
        """
        Create a label row (for data in a project not previously been labeled).

        Args:
            uid: the data_hash (uid) of the data unit being labeled.
                Available in client.get_project().get('label_rows')
                where label_status is NOT_LABELLED.

        Returns:
            LabelRow: A label row instance.

        Raises:
            AuthenticationError: If the project API key is invalid.
            AuthorisationError: If access to the specified resource is restricted.
            UnknownError: If an error occurs while saving the label.
            OperationNotAllowed: If the write operation is not allowed by the API key.
            AnswerDictionaryError: If an object or classification instance is missing in answer dictionaries.
            CorruptedLabelError: If a blurb is corrupted (e.g. if the frame labels have more frames than the video).
            ResourceExistsError: If a label row already exists for this project data. Avoids overriding existing work.
        """
        return self._querier.basic_put(LabelRow, uid=uid, payload=None)

    def submit_label_row_for_review(self, uid):
        """
        Submit a label row for review.

        Args:
            uid: A label_hash (uid) string.

        Returns:
            Bool.

        Raises:
            AuthenticationError: If the project API key is invalid.
            AuthorisationError: If access to the specified resource is restricted.
            UnknownError: If an error occurs while submitting for review.
            OperationNotAllowed: If the write operation is not allowed by the API key.
        """
        return self._querier.basic_put(Review, uid=uid, payload=None)

    def add_datasets(self, dataset_hashes: List[str]):
        """
        Add a dataset to a project

        Args:
            dataset_hashes: List of dataset hashes of the datasets to be added

        Returns:
            Bool.

        Raises:
            AuthenticationError: If the project API key is invalid.
            AuthorisationError: If access to the specified resource is restricted.
            ResourceNotFoundError: If one or more datasets don't exist by the specified dataset_hashes.
            UnknownError: If an error occurs while adding the datasets to the project.
            OperationNotAllowed: If the write operation is not allowed by the API key.
        """
        payload = {"dataset_hashes": dataset_hashes}
        return self._querier.basic_setter(ProjectDataset, uid=None, payload=payload)

    def remove_datasets(self, dataset_hashes: List[str]):
        """
        Remove datasets from project

        Args:
            dataset_hashes: List of dataset hashes of the datasets to be removed

        Returns:
            Bool.

        Raises:
            AuthenticationError: If the project API key is invalid.
            AuthorisationError: If access to the specified resource is restricted.
            ResourceNotFoundError: If no dataset exists by the specified dataset_hash (uid).
            UnknownError: If an error occurs while removing the datasets from the project.
            OperationNotAllowed: If the operation is not allowed by the API key.
        """
        return self._querier.basic_delete(ProjectDataset, uid=dataset_hashes)

    def get_project_ontology(self) -> Ontology:
        project = self.get_project()
        ontology = project["editor_ontology"]
        return Ontology.from_dict(ontology)

    def add_object(self, name: str, shape: ObjectShape) -> bool:
        """
        Add object to an ontology
        Args:
            name: the name of the object
            shape: the shape of the object (BOUNDING_BOX, POLYGON or KEY_POINT)

        Returns:
            bool

        Raises:
            AuthenticationError: If the project API key is invalid.
            AuthorisationError: If access to the specified resource is restricted.
            UnknownError: If an error occurs while add te object to the project ontology
            OperationNotAllowed: If the operation is not allowed by the API key.
            ValueError: If invalid arguments are supplied in the function call
        """
        if len(name) == 0:
            raise ValueError("Ontology object name is empty")

        ontology = self.get_project_ontology()
        ontology.add_object(name, shape)
        return self.__set_project_ontology(ontology)

    def add_classification(
        self,
        name: str,
        classification_type: ClassificationType,
        required: bool,
        options: Optional[typing.Iterable[str]] = None,
    ):
        """

        Args:
            name: the name of the classification
            classification_type: the classification type (RADIO, TEXT or CHECKLIST)
            required (whether this classification is required by the annotator):
            options: the list of options for the classification (to be set to None for texts)

        Returns:
            AuthenticationError: If the project API key is invalid.
            AuthorisationError: If access to the specified resource is restricted.
            UnknownError: If an error occurs while add te classification to the project ontology
            OperationNotAllowed: If the operation is not allowed by the API key.
            ValueError: If invalid arguments are supplied in the function call
        """
        if len(name) == 0:
            raise ValueError("Ontology classification name is empty")

        ontology = self.get_project_ontology()
        ontology.add_classification(name, classification_type, required, options)
        return self.__set_project_ontology(ontology)

    def create_model_row(
        self,
        title=None,
        description=None,
        features=None,
        model=None,
    ):
        """
        Create a model row.

        Args:
            title: Model title.
            description: Model description.
            features: List of feature feature uid's (hashes) to be included in the model.
            model: Model (resnet18, resnet34, resnet50,
                resnet101, resnet152, vgg16, vgg19, yolov5, faster_rcnn, mask_rcnn).

        Returns:
            ModelRow: A model_hash (uid) string.

        Raises:
            AuthenticationError: If the project API key is invalid.
            AuthorisationError: If access to the specified resource is restricted.
            ModelFeaturesInconsistentError: If a feature type is different than what is supported by the model (e.g. if
                creating a classification model using a bounding box).
        """
        if title is None:
            raise cord.exceptions.CordException(message="You must set a title to create a model row.")

        if features is None:
            raise cord.exceptions.CordException(
                message="You must pass a list of feature uid's (hashes) to create a model row."
            )

        if model is None or model not in [
            RESNET18,
            RESNET34,
            RESNET50,
            RESNET101,
            RESNET152,
            VGG16,
            VGG19,
            YOLOV5,
            FASTER_RCNN,
            MASK_RCNN,
        ]:
            raise cord.exceptions.CordException(
                message="You must pass a model (resnet18, resnet34, resnet50, resnet101, resnet152, vgg16, vgg19, "
                "yolov5, faster_rcnn, mask_rcnn) to create a model row."
            )

        model_row = ModelRow(
            {
                "title": title,
                "description": description,
                "features": features,
                "model": model,
            }
        )

        model = Model(
            {
                "model_operation": ModelOperations.CREATE.value,
                "model_parameters": model_row,
            }
        )

        return self._querier.basic_put(Model, None, payload=model)

    def model_delete(self, uid: str) -> bool:
        """
        Delete a model created on the platform.

        Args:
            uid: A model_hash (uid) string.

        Returns:
            bool

        Raises:
            AuthenticationError: If the project API key is invalid.
            AuthorisationError: If access to the specified resource is restricted.
            ResourceNotFoundError: If no model exists by the specified model_hash (uid).
            UnknownError: If an error occurs during training.
        """

        return self._querier.basic_delete(Model, uid=uid)

    def model_inference(
        self,
        uid,
        file_paths=None,
        base64_strings=None,
        conf_thresh=0.6,
        iou_thresh=0.3,
        device="cuda",
        detection_frame_range=None,
        allocation_enabled=False,
    ):
        """
        Run inference with model trained on the platform.

        Args:
            uid: A model_iteration_hash (uid) string.
            file_paths: List of local file paths to image(s) or video(s) - if running inference on files.
            base64_strings: List of base 64 strings of image(s) or video(s) - if running inference on base64 strings.
            conf_thresh: Confidence threshold (default 0.6).
            iou_thresh: Intersection over union threshold (default 0.3).
            device: Device (CPU or CUDA, default is CUDA).
            detection_frame_range: Detection frame range (for videos).
            allocation_enabled: Object UID allocation (tracking) enabled (disabled by default).

        Returns:
            Inference results: A dict of inference results.

        Raises:
            AuthenticationError: If the project API key is invalid.
            AuthorisationError: If access to the specified resource is restricted.
            ResourceNotFoundError: If no model exists by the specified model_iteration_hash (uid).
            UnknownError: If an error occurs while running inference.
            FileTypeNotSupportedError: If the file type is not supported for inference (has to be an image or video)
            DetectionRangeInvalidError: If a detection range is invalid for video inference
        """
        if (file_paths is None and base64_strings is None) or (
            file_paths is not None and len(file_paths) > 0 and base64_strings is not None and len(base64_strings) > 0
        ):
            raise cord.exceptions.CordException(
                message="To run model inference, you must pass either a list of files or base64 strings."
            )

        if detection_frame_range is None:
            detection_frame_range = []

        files = []
        if file_paths is not None:
            for file_path in file_paths:
                file = open(file_path, "rb").read()
                files.append(
                    {
                        "uid": file_path,  # Add file path as inference identifier
                        "base64_str": base64.b64encode(file).decode("utf-8"),  # File to base64 string
                    }
                )

        elif base64_strings is not None:
            for base64_string in base64_strings:
                files.append(
                    {
                        "uid": str(uuid.uuid4()),  # Add uuid as inference identifier
                        "base64_str": base64_string.decode("utf-8"),  # base64 string to utf-8
                    }
                )

        inference_params = ModelInferenceParams(
            {
                "files": files,
                "conf_thresh": conf_thresh,
                "iou_thresh": iou_thresh,
                "device": device,
                "detection_frame_range": detection_frame_range,
                "allocation_enabled": allocation_enabled,
            }
        )

        model = Model(
            {
                "model_operation": ModelOperations.INFERENCE.value,
                "model_parameters": inference_params,
            }
        )

        return self._querier.basic_setter(Model, uid, payload=model)

    def model_train(self, uid, label_rows=None, epochs=None, batch_size=24, weights=None, device="cuda"):
        """
        Train a model created on the platform.

        Args:
            uid: A model_hash (uid) string.
            label_rows: List of label row uid's (hashes) for training.
            epochs: Number of passes through training dataset.
            batch_size: Number of training examples utilized in one iteration.
            weights: Model weights.
            device: Device (CPU or CUDA, default is CUDA).

        Returns:
            A model iteration object.

        Raises:
            AuthenticationError: If the project API key is invalid.
            AuthorisationError: If access to the specified resource is restricted.
            ModelWeightsInconsistentError: If the passed model weights are incompatible with the selected model.
            ResourceNotFoundError: If no model exists by the specified model_hash (uid).
            UnknownError: If an error occurs during training.
        """
        if label_rows is None:
            raise cord.exceptions.CordException(
                message="You must pass a list of label row uid's (hashes) to train a model."
            )

        if epochs is None:
            raise cord.exceptions.CordException(message="You must set number of epochs to train a model.")

        if batch_size is None:
            raise cord.exceptions.CordException(message="You must set a batch size to train a model.")

        if weights is None:
            raise cord.exceptions.CordException(message="You must select model weights to train a model.")

        if device is None:
            raise cord.exceptions.CordException(message="You must set a device (cuda or CPU) train a model.")

        training_params = ModelTrainingParams(
            {
                "label_rows": label_rows,
                "epochs": epochs,
                "batch_size": batch_size,
                "weights": weights,
                "device": device,
            }
        )

        model = Model(
            {
                "model_operation": ModelOperations.TRAIN.value,
                "model_parameters": training_params,
            }
        )

        return self._querier.basic_setter(Model, uid, payload=model)

    def object_interpolation(
        self,
        key_frames,
        objects_to_interpolate,
    ):
        """
        Run object interpolation algorithm on project labels (requires an editor ontology and feature uid's).

        Interpolation is supported for bounding box, polygon, and keypoint.

        Args:
            key_frames: Labels for frames to be interpolated. Key frames are consumed in the form:

                "frame": {
                    "objects": [
                        {
                            "objectHash": object_uid,
                            "featureHash": feature_uid (from editor ontology),
                            "polygon": {
                                "0": {
                                    "x": x1,
                                    "y": y1,
                                },
                                "1": {
                                    "x": x2,
                                    "y": y2,
                                },
                                "2" {
                                    "x": x3,
                                    "y": y3,
                                },
                                ...,
                            }
                        },
                        {
                            ...
                        }
                    ]
                },
                "frame": {
                    ...,
                }

            objects_to_interpolate: List of object uid's (hashes) of objects to interpolate.

        Returns:
            Interpolation results: Full set of filled frames including interpolated objects.

        Raises:
            AuthenticationError: If the project API key is invalid.
            AuthorisationError: If access to the specified resource is restricted.
            UnknownError: If an error occurs while running interpolation.
        """
        if len(key_frames) == 0 or len(objects_to_interpolate) == 0:
            raise cord.exceptions.CordException(
                message="To run object interpolation, you must pass key frames and objects to interpolate.."
            )

        interpolation_params = ObjectInterpolationParams(
            {
                "key_frames": key_frames,
                "objects_to_interpolate": objects_to_interpolate,
            }
        )

        algo = LabelingAlgorithm(
            {
                "algorithm_name": INTERPOLATION,
                "algorithm_parameters": interpolation_params,
            }
        )

        return self._querier.basic_setter(LabelingAlgorithm, str(uuid.uuid4()), payload=algo)

    def fitted_bounding_boxes(
        self,
        frames: dict,
        video: dict,
    ):
        """

        Args:
            frames: Labels for frames to be fitted. Frames are consumed in the form:

                "frame": {
                    "objects": [
                        {
                            "objectHash": object_uid,
                            "featureHash": feature_uid (from editor ontology),
                            "polygon": {
                                "0": {
                                    "x": x1,
                                    "y": y1,
                                },
                                "1": {
                                    "x": x2,
                                    "y": y2,
                                },
                                "2" {
                                    "x": x3,
                                    "y": y3,
                                },
                                ...,
                            }
                        },
                        {
                            ...
                        }
                    ]
                },
                "frame": {
                    ...,
                }

            video: Metadata of the video for which bounding box fitting needs to be run

                {
                    "width" : w,
                    "height" : h,
                }

        Returns:
            Fitting results: Full set of filled frames including fitted objects.

        Raises:
            AuthenticationError: If the project API key is invalid.
            AuthorisationError: If access to the specified resource is restricted.
            UnknownError: If an error occurs while running interpolation.
        """
        if len(frames) == 0 or len(video) == 0:
            raise cord.exceptions.CordException(
                message="To run fitting, you must pass frames and video to run bounding box fitting on.."
            )

        fitting_params = BoundingBoxFittingParams(
            {
                "labels": frames,
                "video": video,
            }
        )

        algo = LabelingAlgorithm(
            {
                "algorithm_name": FITTED_BOUNDING_BOX,
                "algorithm_parameters": fitting_params,
            }
        )

        return self._querier.basic_setter(LabelingAlgorithm, str(uuid.uuid4()), payload=algo)

    def get_data(self, data_hash: str, get_signed_url: bool = False) -> Tuple[Optional[Video], Optional[List[Image]]]:
        """
        Retrieve information about a video or image group.

        Params:
            data_hash: The uid of the data object
            get_signed_url: Optionally return signed URLs for timed public access to that resource
                            (default False)

        Returns:
            A consisting of the video (if it exists) and a list of individual images (if they exist)

        Raises:
            AuthenticationError: If the project API key is invalid.
            AuthorisationError: If access to the specified resource is restricted.
            UnknownError: If an error occurs while retrieving the object.
        """
        uid = {"data_hash": data_hash, "get_signed_url": get_signed_url}

        dataset_data: DatasetData = self._querier.basic_getter(DatasetData, uid=uid)

        video: Union[Video, None] = None
        if dataset_data["video"] is not None:
            video = Video(dataset_data["video"])

        images: Union[List[Image], None] = None
        if dataset_data["images"] is not None:
            images = []

            for image in dataset_data["images"]:
                images.append(Image(image))

        return video, images

    def get_websocket_url(self) -> str:
        return (
            f"{self._config.websocket_endpoint}?"
            f"client_type={2}&"
            f"project_hash={self._config.resource_id}&"
            f"api_key={self._config.api_key}"
        )

    def get_label_logs(
        self, user_hash: str = None, data_hash: str = None, from_unix_seconds: int = None, to_unix_seconds: int = None
    ) -> List[LabelLog]:

        function_arguments = locals()

        query_payload = {k: v for (k, v) in function_arguments.items() if k is not "self" and v is not None}

        return self._querier.get_multiple(LabelLog, payload=query_payload)

    def __set_project_ontology(self, ontology: Ontology) -> bool:

        """
        Save updated project ontology
        Args:
            ontology: the updated project ontology

        Returns:
            bool
        """
        payload = {"editor": ontology.to_dict()}
        return self._querier.basic_setter(Project, uid=None, payload=payload)<|MERGE_RESOLUTION|>--- conflicted
+++ resolved
@@ -62,11 +62,7 @@
     ImageGroupOCR,
 )
 from cord.orm.label_log import LabelLog
-<<<<<<< HEAD
-from cord.orm.label_row import LabelRow
-=======
 from cord.orm.label_row import LabelRow, Review
->>>>>>> b8526f46
 from cord.orm.labeling_algorithm import LabelingAlgorithm, ObjectInterpolationParams, BoundingBoxFittingParams
 from cord.orm.model import Model, ModelRow, ModelInferenceParams, ModelTrainingParams, ModelOperations
 from cord.orm.project import Project, ProjectCopy, ProjectDataset, ProjectUsers, ProjectCopyOptions
@@ -90,11 +86,7 @@
 
     @staticmethod
     def initialise(
-<<<<<<< HEAD
-        resource_id: Optional[str] = None, api_key: Optional[str] = None, domain: Optional[str] = None
-=======
         resource_id: Optional[str] = None, api_key: Optional[str] = None, domain: str = CORD_DOMAIN
->>>>>>> b8526f46
     ) -> Union[CordClientProject, CordClientDataset]:
         """
         Create and initialize a Cord client from a resource EntityId and API key.
