--- conflicted
+++ resolved
@@ -20,13 +20,8 @@
 [tool.poetry.dependencies]
 python = "^3.8"
 python-dateutil = "^2.8.2"
-<<<<<<< HEAD
-requests = ">= 2.24.0, <= 2.25.0"
-cryptography = ">=3.2.1, <=3.4.8"
-=======
 requests = "^2.25.0"
 cryptography = ">=3.4.8"
->>>>>>> 6efb3267
 tqdm = "^4.32.1"
 pydantic = ">=1.7.0"
 
