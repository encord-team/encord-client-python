--- conflicted
+++ resolved
@@ -254,15 +254,9 @@
     # python3.9 cannot do isinstance with Union types directly
 
     # All should be valid EditorLog types
-<<<<<<< HEAD
-    assert isinstance(general_log, (EditorLogGeneralAction, EditorLogObject, EditorLogClassification))
-    assert isinstance(object_log, (EditorLogGeneralAction, EditorLogObject, EditorLogClassification))
-    assert isinstance(classification_log, (EditorLogGeneralAction, EditorLogObject, EditorLogClassification))
-=======
     assert isinstance(general_log, editor_logs_types_tuple)
     assert isinstance(object_log, editor_logs_types_tuple)
     assert isinstance(classification_log, editor_logs_types_tuple)
->>>>>>> af80b91f
 
     # Create a mock API client
     mock_api_client = MagicMock()
@@ -281,9 +275,4 @@
     for item in result:
         results.append(item)
     assert len(results) == 3
-<<<<<<< HEAD
-    for log in result:
-        assert isinstance(log, (EditorLogGeneralAction, EditorLogObject, EditorLogClassification))
-=======
-    assert all(isinstance(log, editor_logs_types_tuple) for log in results)
->>>>>>> af80b91f
+    assert all(isinstance(log, editor_logs_types_tuple) for log in results)