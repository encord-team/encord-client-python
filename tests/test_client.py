--- conflicted
+++ resolved
@@ -108,11 +108,7 @@
 
 def test_object_interpolation_with_polygons(keys):
     client = CordClient.initialise(keys[0], LABEL_READ_KEY)
-<<<<<<< HEAD
-    objects = client.object_interpolation(INTERPOLATION_TEST_BLURB, ["60f75ddb-aa68-4654-8c85-f6959dbb62eb"])
-=======
     objects = client.object_interpolation(
         INTERPOLATION_TEST_BLURB, ["60f75ddb-aa68-4654-8c85-f6959dbb62eb"]
     )
->>>>>>> b8526f46
     assert isinstance(objects, dict)